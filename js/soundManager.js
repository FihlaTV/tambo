// Copyright 2018-2019, University of Colorado Boulder

/**
 * A singleton object that registers sound generators, connects them to the audio output, and provides a number of
 * related services, such as:
 *  - master enable/disable
 *  - master gain control
 *  - enable/disable of sounds based on visibility of an associated Scenery node
 *  - enable/disable of sounds based on their assigned sonification level (e.g. "basic" or "enhanced")
 *  - gain control for sounds based on their assigned class, e.g. UI versus sim-specific sounds
 *  - a shared reverb unit to add some spatialization and make all sounds seem to originate with the same space
 *
 *  The singleton object must be initialized before sound generators can be added.
 */
define( require => {
  'use strict';

  // modules
  const audioContextStateChangeMonitor = require( 'TAMBO/audioContextStateChangeMonitor' );
  const BooleanProperty = require( 'AXON/BooleanProperty' );
  const Display = require( 'SCENERY/display/Display' );
  const DisplayedProperty = require( 'SCENERY/util/DisplayedProperty' );
  const phetAudioContext = require( 'TAMBO/phetAudioContext' );
  const Property = require( 'AXON/Property' );
  const soundConstants = require( 'TAMBO/soundConstants' );
  const soundInfoDecoder = require( 'TAMBO/soundInfoDecoder' );
  const SoundLevelEnum = require( 'TAMBO/SoundLevelEnum' );
  const tambo = require( 'TAMBO/tambo' );
  const TamboQueryParameters = require( 'TAMBO/TamboQueryParameters' );
  const Tandem = require( 'TANDEM/Tandem' );

  // sounds
  const reverbImpulseResponse = require( 'sound!TAMBO/empty_apartment_bedroom_06_resampled.mp3' );

  // constants
  const DEFAULT_REVERB_LEVEL = 0.02;
  const LINEAR_GAIN_CHANGE_TIME = soundConstants.DEFAULT_LINEAR_GAIN_CHANGE_TIME; // in seconds

  /**
   * sonification manager object definition
   */
  class SoundManager {

    constructor() {

      // @public (read-only) {BooleanProperty} - global enabled state for sound generation
      this.enabledProperty = new BooleanProperty( phet.chipper.queryParameters.sound === 'enabled', {

        // so that tambo can be used in a wrapper it is necessary to short circuit tandem creation in some cases
        tandem: phet.inWrapper ? undefined : Tandem.generalTandem.createTandem( 'soundEnabledProperty' )
      } );

      // @public (read-only) {BooleanProperty} - enabled state for enhanced sounds
      this.enhancedSoundEnabledProperty = new BooleanProperty( phet.chipper.queryParameters.enhancedSoundInitiallyEnabled );

      // @private {Array.<{ soundGenerator:SoundGenerator, sonificationLevel:string }>} - array where the sound
      // generators are stored along with information about how to manage them
      this.soundGeneratorInfoArray = [];

      // @private {number} - output level for the master gain node when sonification is enabled, valid range is 0 to 1
      this._masterOutputLevel = 1;

      // @private {number} - reverb level, needed because some browsers don't support reading of gain values, see
      // methods for more info
      this._reverbLevel = DEFAULT_REVERB_LEVEL;

      // @private {Object} - a map of class name to GainNode instances that control gains for that class name, will be
      // filled in during init, see the usage of options.classes in the initialize function for more information.
      this.gainNodesForClasses = {};

      // @private {boolean} - flag that tracks whether the sonification manager has been initialized
      this.initialized = false;
    }

    /**
     * Initialize the sonification manager. This function must be invoked before any sound generators can be added.
     * @param {BooleanProperty} simVisibleProperty
     * @param {BooleanProperty} simActiveProperty
     * @param {Object} [options]
     */
    initialize( simVisibleProperty, simActiveProperty, options ) {

      assert && assert( !this.initialized, 'can\'t initialize the sound manager more than once' );

      options = _.extend( {

        // Classes that can be used to group sound generators together and control their volume as a group - the names
        // can be anything that will work as a key for a JavaScript object, but initially we've chosen to use names
        // with conventions similar to what is commonly seen for CSS classes.
        classes: [ 'sim-specific', 'user-interface' ]

      }, options );

      // validate the options
      assert && assert( typeof Array.isArray( options.classes ), 'unexpected type for options.classes' );
      assert && assert(
        _.every( options.classes, className => { return typeof className === 'string'; } ),
        'unexpected type of element in options.classes'
      );

      const now = phetAudioContext.currentTime;

      // the final stage is a dynamics compressor that is used essentially as a limiter to prevent clipping
      // TODO: This dynamics compressor was added due to a problem where generation of some sounds in rapid succession
      // was causing clipping, see https://github.com/phetsims/resistance-in-a-wire/issues/182.  I (jbphet) am not sure
      // if there is a better way to do this, if there are undesirable consequences to doing this, or if it can be
      // configured better.  This comment is a reminder to "keep our eye" on this.  This comment was added in November
      // 2018, so if this has been working well for, say, six months, we should remove the comment and go with it.
      const dynamicsCompressor = phetAudioContext.createDynamicsCompressor();
      dynamicsCompressor.threshold.setValueAtTime( -6, now );
      dynamicsCompressor.knee.setValueAtTime( 5, now );
      dynamicsCompressor.ratio.setValueAtTime( 12, now );
      dynamicsCompressor.attack.setValueAtTime( 0, now );
      dynamicsCompressor.release.setValueAtTime( 0.25, now );
      dynamicsCompressor.connect( phetAudioContext.destination );

      // create the master gain node for all sounds managed by this sonification manager
      this.masterGainNode = phetAudioContext.createGain();
      this.masterGainNode.connect( dynamicsCompressor );

      // convolver node, which will be used to create the reverb effect
      this.convolver = phetAudioContext.createConvolver();

      // gain node that will control the reverb level
      this.reverbGainNode = phetAudioContext.createGain();
      this.reverbGainNode.connect( this.masterGainNode );
      this.reverbGainNode.gain.setValueAtTime( this._reverbLevel, phetAudioContext.currentTime );
      this.convolver.connect( this.reverbGainNode );

      // dry (non-reverbed) portion of the output
      this.dryGainNode = phetAudioContext.createGain();
      this.dryGainNode.gain.setValueAtTime( 1 - this._reverbLevel, phetAudioContext.currentTime );
      this.dryGainNode.gain.linearRampToValueAtTime(
        1 - this._reverbLevel,
        phetAudioContext.currentTime + LINEAR_GAIN_CHANGE_TIME
      );
      this.dryGainNode.connect( this.masterGainNode );

      // load the reverb impulse response into the convolver
      soundInfoDecoder.decode(
        reverbImpulseResponse,
        phetAudioContext,
        decodedAudioData => { this.convolver.buffer = decodedAudioData; },
        () => {

          // error handler, we haven't seen this happen, so for now just log a message to the console
          console.log( 'Error: Unable to decode audio data.' );
        }
      );

      // create and hook up gain nodes for each of the defined classes
      options.classes.forEach( className => {
        const gainNode = phetAudioContext.createGain();
        gainNode.connect( this.convolver );
        gainNode.connect( this.dryGainNode );
        this.gainNodesForClasses[ className ] = gainNode;
      } );

      // hook up a listener that turns down the gain if sonification is disabled or if the sim isn't visible or isn't
      // active
      Property.multilink(
        [ this.enabledProperty, simVisibleProperty, simActiveProperty ],
        ( enabled, simVisible, simActive ) => {
          const gain = enabled && simVisible && simActive ? this._masterOutputLevel : 0;
          this.masterGainNode.gain.linearRampToValueAtTime(
            gain,
            phetAudioContext.currentTime + LINEAR_GAIN_CHANGE_TIME
          );
        }
      );

      // Handle the audio context state, both when changes occur and when it is initially muted.  As of this writing
      // (Feb 2019), there are some differences in how the audio context state behaves on different platforms, so the
      // code monitors different events and states to keep the audio context running.  As the behavior of the audio
      // context becomes more consistent across browsers, it may be possible to simplify this.
      if ( !phetAudioContext.isStubbed ) {

        // function to remove the listeners, used to avoid code duplication
        const removeUserInteractionListeners = () => {
          window.removeEventListener( 'touchstart', resumeAudioContext, false );
          if ( Display.userGestureEmitter.hasListener( resumeAudioContext ) ) {
            Display.userGestureEmitter.removeListener( resumeAudioContext );
          }
        };

        // listener that resumes the audio context
        const resumeAudioContext = () => {

          if ( phetAudioContext.state !== 'running' ) {

            phet.log && phet.log( 'audio context not running, attempting to resume, state = ' + phetAudioContext.state );

            // tell the audio context to resume
            phetAudioContext.resume()
              .then( () => {
                phet.log && phet.log( 'resume appears to have succeeded, phetAudioContext.state = ' + phetAudioContext.state );
                removeUserInteractionListeners();
              } )
              .catch( err => {
                const errorMessage = 'error when trying to resume audio context, err = ' + err;
<<<<<<< HEAD
                console.err( errorMessage );
                assert && alert( errorMessage );
=======
                console.error( errorMessage );
                alert( errorMessage );
>>>>>>> b1217049
              } );
          }
          else {

            // audio context is already running, no need to listen anymore
            removeUserInteractionListeners();
          }
        };

        // listen for a touchstart - this only works to resume the audio context on iOS devices (as of this writing)
        window.addEventListener( 'touchstart', resumeAudioContext, false );

        // listen for other user gesture events
        Display.userGestureEmitter.addListener( resumeAudioContext );

        // During testing, several use cases were found where the audio context state changes to something other than
        // the "running" state while the sim is in use (generally either "suspended" or "interrupted", depending on the
        // browser).  The following code is intended to handle this situation by trying to resume it right away.  GitHub
        // issues with details about why this is necessary are:
        // - https://github.com/phetsims/tambo/issues/58
        // - https://github.com/phetsims/tambo/issues/59
        // - https://github.com/phetsims/fractions-common/issues/82
        // - https://github.com/phetsims/friction/issues/173
        // - https://github.com/phetsims/resistance-in-a-wire/issues/190
        let previousAudioContextState = phetAudioContext.state;
        audioContextStateChangeMonitor.addStateChangeListener( phetAudioContext, state => {
          phet.log && phet.log(
            'audio context state changed, old state = ' +
            previousAudioContextState +
            ', new state = ' +
            state +
            ', audio context time = ' +
            phetAudioContext.currentTime
          );

          if ( previousAudioContextState === 'running' && state !== 'running' ) {

            phet.log && phet.log( 'attempting to resume audio context in ' + state + ' state' );

            // the audio context isn't running, so tell it to resume
            phetAudioContext.resume()
              .then( () => {
                phet.log && phet.log( 'resume of audio context completed, state = ' + phetAudioContext.state );
              } )
              .catch( err => {
                assert && assert( false, 'error when trying to resume audio context, err = ' + err );
              } );
          }

          previousAudioContextState = state;
        } );
      }

      this.initialized = true;
    }

    /**
     * add a sound generator, which connects it to the audio path, puts it on the list of sound generators, and creates
     * and returns a unique ID
     * @param {SoundGenerator} soundGenerator
     * @param {Object} [options]
     * @public
     */
    addSoundGenerator( soundGenerator, options ) {

      // Check if initialization has been done.  This is not an assertion because the sound manager may not be
      // initialized if sound is not enabled for the sim.
      if ( !this.initialized ) {
        console.warn( 'an attempt was made to add a sound generator to an uninitialized sound manager, ignoring (sound will not be produced)' );
        return null;
      }

      // verify that this is not a duplicate addition
      const duplicateAdd = _.some(
        this.soundGeneratorInfoArray,
        soundGeneratorInfo => soundGeneratorInfo.soundGenerator === soundGenerator
      );
      assert && assert( !duplicateAdd, 'can\'t add the same sound generator twice' );

      // default options
      options = _.extend( {

        // {string} - The 'sonification level' is used to determine whether a given sound should be enabled given the
        // setting of the sonification level parameter for the sim.  Valid values are 'BASIC' or 'ENHANCED'.
        sonificationLevel: SoundLevelEnum.BASIC,

        // {Node|null} - A Scenery node that, if provided, must be visible in the display for the sound generator to be
        // enabled.  This is generally used only for sounds that can play for long durations, such as a looping sound
        // clip.
        associatedViewNode: null,

        // {string} - class name for this sound, which can be used to group sounds together an control them as a group
        className: null
      }, options );

      // validate the options
      assert && assert(
        _.includes( _.values( SoundLevelEnum ), options.sonificationLevel ),
        'invalid value for sonification level: ' + options.sonificationLevel
      );

      // connect the sound generator to an output path
      if ( options.className === null ) {
        soundGenerator.connect( this.convolver );
        soundGenerator.connect( this.dryGainNode );
      }
      else {
        soundGenerator.connect( this.gainNodesForClasses[ options.className ] );
      }

      // keep a record of the sound generator along with additional information about it
      const soundGeneratorInfo = {
        soundGenerator: soundGenerator,
        sonificationLevel: options.sonificationLevel
      };
      this.soundGeneratorInfoArray.push( soundGeneratorInfo );

      // add the global enable Property to the list of Properties that enable this sound generator
      soundGenerator.addEnableControlProperty( this.enabledProperty );

      // if this sound generator is only enabled in enhanced mode, add the enhanced mode Property as an enable control
      if ( options.sonificationLevel === SoundLevelEnum.ENHANCED ) {
        soundGenerator.addEnableControlProperty( this.enhancedSoundEnabledProperty );
      }

      // if a view node was specified, create and pass in a boolean Property that is true only when the node is displayed
      if ( options.associatedViewNode ) {
        soundGenerator.addEnableControlProperty(
          new DisplayedProperty( options.associatedViewNode, phet.joist.display )
        );
      }
    }

    /**
     * remove the specified sound generator
     * @param {SoundGenerator} soundGenerator
     * @public
     */
    removeSoundGenerator( soundGenerator ) {

      // Check if the sound manager is initialized and, if not, issue a warning and ignore the request.  This is not an
      // assertion because the sound manager may not be initialized in cases where the sound is not enabled for the
      // simulation, but this method can still end up being invoked.
      if ( !this.initialized ) {
        console.warn( 'an attempt was made to remove a sound generator from an uninitialized sound manager, ignoring' );
        return null;
      }

      // find the info object for this sound generator
      let soundGeneratorInfo = null;
      for ( let i = 0; i < this.soundGeneratorInfoArray.length; i++ ) {
        if ( this.soundGeneratorInfoArray[ i ].soundGenerator === soundGenerator ) {

          // found it
          soundGeneratorInfo = this.soundGeneratorInfoArray[ i ];
          break;
        }
      }

      // make sure it is actually present on the list
      assert && assert( soundGeneratorInfo, 'unable to remove sound generator - not found' );

      // disconnect the sound generator from any audio nodes to which it may be connected
      if ( soundGenerator.isConnectedTo( this.convolver ) ) {
        soundGenerator.disconnect( this.convolver );
      }
      if ( soundGenerator.isConnectedTo( this.dryGainNode ) ) {
        soundGenerator.disconnect( this.dryGainNode );
      }
      _.values( this.gainNodesForClasses ).forEach( gainNode => {
        if ( soundGenerator.isConnectedTo( gainNode ) ) {
          soundGenerator.disconnect( gainNode );
        }
      } );

      // remove the sound generator from the list
      this.soundGeneratorInfoArray = _.without( this.soundGeneratorInfoArray, soundGeneratorInfo );
    }

    /**
     * set the master output level for sonification
     * @param {number} level - valid values from 0 (min) through 1 (max)
     * @public
     */
    setMasterOutputLevel( level ) {

      // Check if initialization has been done.  This is not an assertion because the sound manager may not be
      // initialized if sound is not enabled for the sim.
      if ( !this.initialized ) {
        console.warn( 'an attempt was made to set the master output level on an uninitialized sound manager, ignoring' );
        return null;
      }

      // range check
      assert && assert( level >= 0 && level <= 1, 'output level value out of range: ' + level );

      this._masterOutputLevel = level;
      if ( this.enabledProperty.value ) {
        this.masterGainNode.gain.linearRampToValueAtTime(
          level,
          phetAudioContext.currentTime + LINEAR_GAIN_CHANGE_TIME
        );
      }
    }

    set masterOutputLevel( outputLevel ) {
      this.setMasterOutputLevel( outputLevel );
    }

    /**
     * get the current output level setting
     * @returns {number}
     */
    getMasterOutputLevel() {
      return this._masterOutputLevel;
    }

    get masterOutputLevel() {
      return this.getMasterOutputLevel();
    }

    /**
     * set the output level for the specified class of sound generator
     * @param {String} className - name of class to which this invocation applies
     * @param {number} outputLevel - valid values from 0 through 1
     * @public
     */
    setOutputLevelForClass( className, outputLevel ) {

      // Check if initialization has been done.  This is not an assertion because the sound manager may not be
      // initialized if sound is not enabled for the sim.
      if ( !this.initialized ) {
        console.warn( 'an attempt was made to set the output level for a sound class on an uninitialized sound manager, ignoring' );
        return null;
      }

      assert && assert( this.initialized, 'output levels for classes cannot be added until initialization has been done' );

      // range check
      assert && assert( outputLevel >= 0 && outputLevel <= 1, 'output level value out of range: ' + outputLevel );

      // verify that the specified class exists
      assert && assert( this.gainNodesForClasses[ className ], 'no class with name = ' + className );

      this.gainNodesForClasses[ className ].gain.setValueAtTime( outputLevel, phetAudioContext.currentTime );
    }

    /**
     * get the output level for the specified sound generator class
     * @param {String} className - name of class to which this invocation applies
     * @public
     */
    getOutputLevelForClass( className ) {

      // Check if initialization has been done.  This is not an assertion because the sound manager may not be
      // initialized if sound is not enabled for the sim.
      if ( !this.initialized ) {
        console.warn( 'an attempt was made to get the output level for a sound class on an uninitialized sound manager, returning 0' );
        return 0;
      }

      // verify that the specified class exists
      assert && assert( this.gainNodesForClasses[ className ], 'no class with name = ' + className );

      return this.gainNodesForClasses[ className ].value;
    }

    /**
     * set the amount of reverb
     * @param {number} newReverbLevel - value from 0 to 1, 0 = totally dry, 1 = wet
     */
    setReverbLevel( newReverbLevel ) {

      // Check if initialization has been done.  This is not an assertion because the sound manager may not be
      // initialized if sound is not enabled for the sim.
      if ( !this.initialized ) {
        console.warn( 'an attempt was made to set the reverb level on an uninitialized sound manager, ignoring' );
        return null;
      }

      assert && assert( newReverbLevel >= 0 && newReverbLevel <= 1, 'reverb value out of range: ' + newReverbLevel );
      const now = phetAudioContext.currentTime;
      this.reverbGainNode.gain.linearRampToValueAtTime( newReverbLevel, now + LINEAR_GAIN_CHANGE_TIME );
      this.dryGainNode.gain.linearRampToValueAtTime( 1 - newReverbLevel, now + LINEAR_GAIN_CHANGE_TIME );
      this._reverbLevel = newReverbLevel;
    }

    set reverbLevel( reverbLevel ) {
      this.setReverbLevel( reverbLevel );
    }

    getReverbLevel() {
      return this._reverbLevel;
    }

    get reverbLevel() {
      return this.getReverbLevel();
    }

    /**
     * ES5 setter for enabled state
     * @param {boolean} enabled
     */
    set enabled( enabled ) {
      this.enabledProperty.value = enabled;
    }

    /**
     * ES5 getter for enabled state
     * @returns {boolean}
     */
    get enabled() {
      return this.enabledProperty.value;
    }

    /**
     * ES5 setter for sonification level
     * @param {string} sonificationLevel
     */
    set sonificationLevel( sonificationLevel ) {
      assert && assert(
        _.includes( _.values( SoundLevelEnum ), sonificationLevel ),
        'invalid sonification level: ' + sonificationLevel
      );
      this.enhancedSoundEnabledProperty.value = sonificationLevel === SoundLevelEnum.ENHANCED;
    }

    /**
     * ES5 getter for sonification level
     * @returns {string}
     */
    get sonificationLevel() {
      return this.enhancedSoundEnabledProperty.value ? SoundLevelEnum.ENHANCED : SoundLevelEnum.BASIC;
    }

    /**
     * Log the value of the gain parameter at every animation frame for the specified duration.  This is useful for
     * debugging, because these parameters change over time when set using methods like "setTargetAtTime", and the
     * details of how they change seems to be different on the different browsers.
     *
     * It may be possible to remove this method someday once the behavior is more consistent across browsers.  See
     * https://github.com/phetsims/resistance-in-a-wire/issues/205 for some history on this.
     *
     * @param {GainNode} gainNode
     * @param {number} duration - duration for logging, in seconds
     */
    logGain( gainNode, duration ) {

      duration = duration || 1;
      const startTime = Date.now();

      // closure that will be invoked multiple times to log the changing values
      function logGain() {
        const now = Date.now();
        const timeInMilliseconds = now - startTime;
        console.log( 'Time (ms): ' + timeInMilliseconds.toFixed( 2 ) + ', Gain Value: ' + gainNode.gain.value );
        if ( now - startTime < ( duration * 1000 ) ) {
          window.requestAnimationFrame( logGain );
        }
      }

      if ( TamboQueryParameters.gainLoggingEnabled ) {

        // kick off the logging
        console.log( '------- start of gain logging -----' );
        logGain();
      }
    }

    /**
     * log the value of the master gain as it changes
     * @param {number} duration - in seconds
     */
    logMasterGain( duration ) {
      this.logGain( this.masterGainNode, duration );
    }

    /**
     * log the value of the reverb gain as it changes
     * @param {number} duration - in seconds
     */
    logReverbGain( duration ) {
      this.logGain( this.reverbGainNode, duration );
    }
  }

  const soundManager = new SoundManager();
  return tambo.register( 'soundManager', soundManager );
} );<|MERGE_RESOLUTION|>--- conflicted
+++ resolved
@@ -198,13 +198,8 @@
               } )
               .catch( err => {
                 const errorMessage = 'error when trying to resume audio context, err = ' + err;
-<<<<<<< HEAD
-                console.err( errorMessage );
+                console.error( errorMessage );
                 assert && alert( errorMessage );
-=======
-                console.error( errorMessage );
-                alert( errorMessage );
->>>>>>> b1217049
               } );
           }
           else {
